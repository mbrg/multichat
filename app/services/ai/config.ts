import type { ModelInfo, ProviderType } from '../../types/ai'
import { SUPPORTED_MIME_COMBINATIONS } from '../../constants/defaults'

// Token configuration for different model types
export const TOKEN_LIMITS = {
  POSSIBILITY_DEFAULT: 100, // Default tokens for possibility generation
  POSSIBILITY_REASONING: 1500, // Tokens for reasoning models in possibilities
  CONTINUATION_DEFAULT: 1000, // Additional tokens when continuing from a possibility
} as const

export const MODEL_CONFIGS: Record<ProviderType, ModelInfo[]> = {
  openai: [
    {
      id: 'gpt-4',
      name: 'GPT-4',
      alias: 'gpt-4',
      provider: 'openai',
      description: 'Most capable GPT-4 model',
      supportsLogprobs: true,
      maxTokens: 8192,
      priority: 'medium',
      supportedMimeTypes: [
        'text/plain',
        'image/jpeg',
        'image/png',
        'image/webp',
        'image/gif',
      ],
    },
    {
      id: 'gpt-4-turbo',
      name: 'GPT-4 Turbo',
      alias: 'gpt-4-turbo',
      provider: 'openai',
      description: 'Faster and cheaper GPT-4',
      supportsLogprobs: true,
      maxTokens: 128000,
      priority: 'medium',
      supportedMimeTypes: [
        'text/plain',
        'image/jpeg',
        'image/png',
        'image/webp',
        'image/gif',
      ],
    },
    {
      id: 'gpt-4o',
      name: 'GPT-4o',
      alias: 'gpt-4o',
      provider: 'openai',
      description: 'Multimodal flagship model',
      supportsLogprobs: true,
      maxTokens: 128000,
      priority: 'high',
      supportedMimeTypes: [
        'text/plain',
        'image/jpeg',
        'image/png',
        'image/webp',
        'image/gif',
        'audio/wav',
        'audio/mp3',
      ],
    },
    {
      id: 'o1-preview',
      name: 'o1-preview',
      alias: 'o1-preview',
      provider: 'openai',
      description: 'Advanced reasoning model',
      supportsLogprobs: false,
      maxTokens: 32768,
      priority: 'high',
      supportedMimeTypes: ['text/plain'],
      isReasoningModel: true,
    },
    {
      id: 'o1-mini',
      name: 'o1-mini',
      alias: 'o1-mini',
      provider: 'openai',
      description: 'Faster reasoning model',
      supportsLogprobs: false,
      maxTokens: 65536,
      priority: 'medium',
      supportedMimeTypes: ['text/plain'],
      isReasoningModel: true,
    },
  ],
  anthropic: [
    {
      id: 'claude-3-5-sonnet-20241022',
      name: 'Claude 3.5 Sonnet',
      alias: 'c-3.5-sonnet',
      provider: 'anthropic',
      description: 'Most intelligent Claude model',
      supportsLogprobs: false,
      maxTokens: 8192,
      priority: 'high',
      supportedMimeTypes: [
        'text/plain',
        'image/jpeg',
        'image/png',
        'image/webp',
        'image/gif',
      ],
    },
    {
      id: 'claude-3-5-haiku-20241022',
      name: 'Claude 3.5 Haiku',
      alias: 'c-3.5-haiku',
      provider: 'anthropic',
      description: 'Fast and efficient Claude model',
      supportsLogprobs: false,
      maxTokens: 8192,
      priority: 'high',
      supportedMimeTypes: [
        'text/plain',
        'image/jpeg',
        'image/png',
        'image/webp',
        'image/gif',
      ],
    },
    {
      id: 'claude-3-opus-20240229',
      name: 'Claude 3 Opus',
      alias: 'c-3-opus',
      provider: 'anthropic',
      description: 'Highly capable Claude model',
      supportsLogprobs: false,
      maxTokens: 4096,
      priority: 'medium',
      supportedMimeTypes: [
        'text/plain',
        'image/jpeg',
        'image/png',
        'image/webp',
        'image/gif',
      ],
    },
  ],
  google: [
    {
      id: 'gemini-2.5-pro-preview-05-06',
      name: 'Gemini 2.5 Pro',
      alias: 'gemini-2.5-pro',
      provider: 'google',
      description: 'Most advanced Gemini Pro model',
      supportsLogprobs: false,
      maxTokens: 8192,
      priority: 'high',
      supportedMimeTypes: [
        'text/plain',
        'image/jpeg',
        'image/png',
        'image/webp',
        'image/gif',
      ],
      isReasoningModel: true,
    },
    {
      id: 'gemini-2.5-flash-preview-04-17',
      name: 'Gemini 2.5 Flash',
      alias: 'gemini-2.5-flash',
      provider: 'google',
      description: 'Most advanced Gemini Flash model',
      supportsLogprobs: false,
      maxTokens: 8192,
      priority: 'high',
      supportedMimeTypes: [
        'text/plain',
        'image/jpeg',
        'image/png',
        'image/webp',
        'image/gif',
      ],
      isReasoningModel: true,
    },
    {
      id: 'gemini-2.0-flash-exp',
      name: 'Gemini 2.0 Flash',
      alias: 'gemini-2.0-flash',
      provider: 'google',
      description: 'Latest Gemini model',
      supportsLogprobs: false,
      maxTokens: 8192,
      priority: 'high',
      supportedMimeTypes: [
        'text/plain',
        'image/jpeg',
        'image/png',
        'image/webp',
        'image/gif',
      ],
    },
    {
      id: 'gemini-1.5-pro',
      name: 'Gemini 1.5 Pro',
      alias: 'gemini-1.5-pro',
      provider: 'google',
      description: 'Advanced Gemini model',
      supportsLogprobs: false,
      maxTokens: 8192,
      priority: 'medium',
      supportedMimeTypes: [
        'text/plain',
        'image/jpeg',
        'image/png',
        'image/webp',
        'image/gif',
      ],
      isReasoningModel: true,
    },
    {
      id: 'gemini-1.5-flash',
      name: 'Gemini 1.5 Flash',
      alias: 'gemini-1.5-flash',
      provider: 'google',
      description: 'Fast Gemini model',
      supportsLogprobs: false,
      maxTokens: 8192,
      priority: 'medium',
      supportedMimeTypes: [
        'text/plain',
        'image/jpeg',
        'image/png',
        'image/webp',
        'image/gif',
      ],
    },
  ],
  mistral: [
    {
      id: 'mistral-large-latest',
      name: 'Mistral Large',
      alias: 'mistral-large',
      provider: 'mistral',
      description: 'Most capable Mistral model',
      supportsLogprobs: true,
      maxTokens: 8192,
      priority: 'medium',
      supportedMimeTypes: ['text/plain'],
    },
    {
      id: 'mistral-small-latest',
      name: 'Mistral Small',
      alias: 'mistral-small',
      provider: 'mistral',
      description: 'Efficient Mistral model',
      supportsLogprobs: true,
      maxTokens: 8192,
      priority: 'low',
      supportedMimeTypes: ['text/plain'],
    },
    {
      id: 'pixtral-12b-2409',
      name: 'Pixtral 12B',
      alias: 'pixtral-12b',
      provider: 'mistral',
      description: 'Multimodal Mistral model',
      supportsLogprobs: true,
      maxTokens: 8192,
      priority: 'low',
      supportedMimeTypes: [
        'text/plain',
        'image/jpeg',
        'image/png',
        'image/webp',
        'image/gif',
      ],
    },
  ],
  together: [
    {
      id: 'deepseek-ai/DeepSeek-R1',
      name: 'DeepSeek-R1',
      alias: 'deepseek-r1',
      provider: 'together',
      description:
        'Advanced reasoning model trained with reinforcement learning',
      supportsLogprobs: true,
      maxTokens: 8192,
      priority: 'high',
      supportedMimeTypes: ['text/plain'],
      isReasoningModel: true,
    },
    {
      id: 'deepseek-ai/DeepSeek-V3',
      name: 'DeepSeek-V3',
      alias: 'deepseek-v3',
      provider: 'together',
      description:
        'Mixture-of-Experts model challenging top AI models at lower cost',
      supportsLogprobs: true,
      maxTokens: 8192,
      priority: 'high',
      supportedMimeTypes: ['text/plain'],
    },
    {
      id: 'google/gemma-2-27b-it',
      name: 'Gemma 3 27B',
      alias: 'gemma-3-27b',
      provider: 'together',
      description: 'Lightweight multimodal model with vision-language support',
      supportsLogprobs: true,
      maxTokens: 8192,
      priority: 'high',
      supportedMimeTypes: [
        'text/plain',
        'image/jpeg',
        'image/png',
        'image/webp',
        'image/gif',
      ],
    },
    {
      id: 'meta-llama/Meta-Llama-3.1-8B-Instruct-Turbo',
      name: 'Llama 3.1 8B',
      alias: 'llama-3.1-8b',
      provider: 'together',
      description: 'Efficient Llama model',
      supportsLogprobs: true,
      maxTokens: 8192,
      priority: 'low',
      supportedMimeTypes: ['text/plain'],
    },
    {
      id: 'meta-llama/Meta-Llama-3.1-70B-Instruct-Turbo',
      name: 'Llama 3.1 70B',
      alias: 'llama-3.1-70b',
      provider: 'together',
      description: 'Large Llama model',
      supportsLogprobs: true,
      maxTokens: 8192,
      priority: 'medium',
      supportedMimeTypes: ['text/plain'],
    },
    {
      id: 'meta-llama/Llama-3.3-70B-Instruct-Turbo',
      name: 'Llama 3.3 70B',
      alias: 'llama-3.3-70b',
      provider: 'together',
      description: 'Latest multilingual Llama model optimized for dialogue',
      supportsLogprobs: true,
      maxTokens: 8192,
      priority: 'high',
      supportedMimeTypes: ['text/plain'],
    },
    {
      id: 'Qwen/Qwen2.5-72B-Instruct-Turbo',
      name: 'Qwen 2.5 72B',
      alias: 'qwen-2.5-72b',
      provider: 'together',
      description: 'Advanced Qwen model',
      supportsLogprobs: true,
      maxTokens: 8192,
      priority: 'low',
      supportedMimeTypes: ['text/plain'],
    },
    {
      id: 'Qwen/Qwen2.5-Coder-32B-Instruct',
      name: 'Qwen 2.5 Coder 32B',
      alias: 'qwen-2.5-coder-32b',
      provider: 'together',
      description: 'Specialized coding model for development tasks',
      supportsLogprobs: true,
      maxTokens: 8192,
      priority: 'high',
      supportedMimeTypes: ['text/plain'],
    },
    {
      id: 'Qwen/QwQ-32B-Preview',
      name: 'Qwen3 27B',
      alias: 'qwen3-27b',
      provider: 'together',
      description: 'Qwen series reasoning model excelling in complex tasks',
      supportsLogprobs: true,
      maxTokens: 8192,
      priority: 'high',
      supportedMimeTypes: ['text/plain'],
      isReasoningModel: true,
    },
  ],
  xai: [
    {
      id: 'grok-3-latest',
      name: 'Grok 3',
      alias: 'grok-3',
      provider: 'xai',
      description: 'Latest and most advanced Grok model',
      supportsLogprobs: true,
      maxTokens: 8192,
      priority: 'high',
      supportedMimeTypes: ['text/plain'],
    },
    {
      id: 'grok-3-mini',
      name: 'Grok 3 Mini',
      alias: 'grok-3-mini',
      provider: 'xai',
      description:
        'Compact reasoning model with advanced problem-solving capabilities',
      supportsLogprobs: true,
      maxTokens: 8192,
      priority: 'high',
      supportedMimeTypes: ['text/plain'],
      isReasoningModel: true,
    },
    {
      id: 'grok-3-fast',
      name: 'Grok 3 Fast',
      alias: 'grok-3-fast',
      provider: 'xai',
      description: 'High-speed Grok 3 model optimized for performance',
      supportsLogprobs: true,
      maxTokens: 8192,
      priority: 'high',
      supportedMimeTypes: ['text/plain'],
    },
    {
      id: 'grok-4-0709',
      name: 'Grok 4',
      alias: 'grok-4',
      provider: 'xai',
<<<<<<< HEAD
      description: 'Next generation Grok model with enhanced capabilities',
=======
      description: 'Next generation reasoning model with enhanced capabilities',
>>>>>>> 4ff55d7e
      supportsLogprobs: true,
      maxTokens: 8192,
      priority: 'high',
      supportedMimeTypes: ['text/plain'],
<<<<<<< HEAD
=======
      isReasoningModel: true,
>>>>>>> 4ff55d7e
    },
  ],
}

export const getAllModels = (): ModelInfo[] => {
  return Object.values(MODEL_CONFIGS).flat()
}

export const getModelsByProvider = (provider: ProviderType): ModelInfo[] => {
  return MODEL_CONFIGS[provider] || []
}

export const getModelById = (id: string): ModelInfo | undefined => {
  return getAllModels().find((model) => model.id === id)
}

export const getPopularModels = (): ModelInfo[] => {
  return getAllModels().filter((model) => model.priority === 'high')
}

export const isPopularModel = (modelId: string): boolean => {
  const model = getModelById(modelId)
  return model?.priority === 'high' || false
}

export const getDefaultTemperatureRange = (count: number): number[] => {
  if (count === 1) return [0.7]
  if (count === 2) return [0.7, 0.9]
  if (count === 3) return [0.7, 0.8, 0.9]
  if (count === 4) return [0.7, 0.8, 0.9, 1.0]
  if (count === 5) return [0.7, 0.75, 0.8, 0.9, 1.0]

  // For more than 5, generate evenly spaced temperatures
  const temperatures: number[] = []
  for (let i = 0; i < count; i++) {
    temperatures.push(0.7 + (0.3 * i) / (count - 1))
  }
  return temperatures
}

export const isReasoningModel = (modelId: string): boolean => {
  const model = getModelById(modelId)
  return model?.isReasoningModel === true
}

export const getDefaultTokenLimit = (
  modelId: string,
  settings?: { possibilityTokens?: number; reasoningTokens?: number }
): number => {
  if (isReasoningModel(modelId)) {
    return settings?.reasoningTokens ?? TOKEN_LIMITS.POSSIBILITY_REASONING
  }
  return settings?.possibilityTokens ?? TOKEN_LIMITS.POSSIBILITY_DEFAULT
}<|MERGE_RESOLUTION|>--- conflicted
+++ resolved
@@ -424,19 +424,12 @@
       name: 'Grok 4',
       alias: 'grok-4',
       provider: 'xai',
-<<<<<<< HEAD
-      description: 'Next generation Grok model with enhanced capabilities',
-=======
       description: 'Next generation reasoning model with enhanced capabilities',
->>>>>>> 4ff55d7e
-      supportsLogprobs: true,
-      maxTokens: 8192,
-      priority: 'high',
-      supportedMimeTypes: ['text/plain'],
-<<<<<<< HEAD
-=======
-      isReasoningModel: true,
->>>>>>> 4ff55d7e
+      supportsLogprobs: true,
+      maxTokens: 8192,
+      priority: 'high',
+      supportedMimeTypes: ['text/plain'],
+      isReasoningModel: true,
     },
   ],
 }
